--- conflicted
+++ resolved
@@ -1717,7 +1717,6 @@
                         container_box(text("emtpy split"))
                     }
                 }
-<<<<<<< HEAD
             };
             let local_main_split = main_split.clone();
             let local_local_main_split = main_split.clone();
@@ -1762,10 +1761,6 @@
                     s.flex_grow(split_size.get() as f32).flex_basis_px(0.0)
                 })
         }
-=======
-            })
-            .style(move |s| s.flex_grow(split_size.get() as f32).flex_basis(0.0))
->>>>>>> 4ba0a9e5
     };
     container_box(
         stack((
